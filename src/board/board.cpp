--- conflicted
+++ resolved
@@ -73,12 +73,12 @@
 {
     game_state.clean();
 
-    bitboard_all = 0U;
-    bitboard_black = 0U;
-    bitboard_white = 0U;
+    bitboard_all = 0ULL;
+    bitboard_black = 0ULL;
+    bitboard_white = 0ULL;
 
     for (int piece = 0; piece < NUM_CHESS_PIECES; piece++) {
-        bitboard_piece[piece] = 0U;
+        bitboard_piece[piece] = 0ULL;
     }
 
     for (int square = 0; square < NUM_SQUARES; square++) {
@@ -453,7 +453,7 @@
  * 
  *  Constructor of Board class.
  */
-Board::Board() : bitboard_all(0), bitboard_white(0), bitboard_black(0), game_state() { clean(); }
+Board::Board() : bitboard_all(0ULL), bitboard_white(0ULL), bitboard_black(0ULL), game_state() { clean(); }
 
 /**
  * @brief ~Board
@@ -476,13 +476,8 @@
 
     os << "\n +---+---+---+---+---+---+---+---+\n";
 
-<<<<<<< HEAD
     for (Row row = ROW_8; is_valid_row(row); --row) {
         for (Col col = COL_A; is_valid_col(col); ++col) {
-=======
-    for (Row row = ROW_8; is_valid_row(row); row--) {
-        for (Col col = COL_A; col<=COL_H; col++) {
->>>>>>> e074365b
             os << " | " << piece_to_char(board.get_piece(Square(row, col)));
         }
         os << " | " << static_cast<int>(row) + 1 << "\n +---+---+---+---+---+---+---+---+\n";
